[build-system]
build-backend = "poetry.core.masonry.api"
requires = ["poetry-core>=1.0.0"]

[tool.black]
line-length = 100

[tool.codespell]
ignore-words-list = "alog"

[tool.coverage.run]
branch = true
omit = ["*/starlite_saqlalchemy/scripts.py", "*/starlite_saqlalchemy/lifespan.py", "tests/*"]
relative_files = true
source_pkgs = ["starlite_saqlalchemy", "pytest_starlite_saqlalchemy"]

[tool.coverage.paths]
others = [".", "*/starlite_saqlalchemy", "*/pytest_starlite_saqlalchemy"]
source = ["src", "*/site-packages"]

[tool.coverage.report]
exclude_lines = [
  'if TYPE_CHECKING:',
  'pragma: no cover',
  'raise NotImplementedError',
]
show_missing = true
skip_covered = true

[tool.isort]
profile = "black"

[tool.poetry]
authors = ["Peter Schutt <peter.github@proton.me>"]
classifiers = [
  "Development Status :: 4 - Beta",
  "Environment :: Plugins",
  "Intended Audience :: Developers",
  "Natural Language :: English",
  "Operating System :: OS Independent",
  "Topic :: Internet :: WWW/HTTP",
  "Topic :: Software Development",
  "Topic :: System :: Installation/Setup",
  "Framework :: Pytest",
]
description = "Starlite config plugin with SAQ and SQLAlchemy boilerplate"
keywords = ["api", "rest", "http", "asgi", "starlite", "saq", "sqlalchemy", "plugin", "python"]
license = "MIT"
name = "starlite-saqlalchemy"
packages = [
  {include = "starlite_saqlalchemy", from = "src"},
  {include = "pytest_starlite_saqlalchemy", from = "src"},
]
readme = "README.md"
repository = "https://github.com/topsport-com-au/starlite-saqlalchemy"
version = "0.29.0"

[tool.poetry.dependencies]
asyncpg = "*"
httpx = "*"
msgspec = "*"
pydantic = "*"
python = "^3.10"
python-dotenv = "*"
starlite = "~=1.51.2"
<<<<<<< HEAD
structlog = "*"
=======
>>>>>>> f7e9a15d
tenacity = "*"
uvicorn = "*"
uvloop = "*"

# Optionals
<<<<<<< HEAD
hiredis = {version = "*", optional = true}
redis = {version = "*", optional = true}
saq = {version = "^0.9.1", optional = true}
sentry-sdk = {version = "*", optional = true}
sqlalchemy = {version = ">=2.0.4", optional = true}
=======
hiredis = { version = "*", optional = true }
redis = { version = "*", optional = true }
saq = { version = "^0.9.1", optional = true }
sentry-sdk = { version = "*", optional = true }
sqlalchemy = { version = "~=2.0", optional = true }
>>>>>>> f7e9a15d

[tool.poetry.extras]
all = ["redis", "hiredis", "saq", "sentry-sdk", "sqlalchemy"]
cache = ["redis", "hiredis"]
sentry = ["sentry-sdk"]
sqlalchemy = ["sqlalchemy"]
worker = ["saq", "hiredis"]

[tool.poetry.plugins."pytest11"]
pytest_starlite_saqlalchemy = "pytest_starlite_saqlalchemy"

[tool.poetry.plugins."console_scripts"]
run-app = "starlite_saqlalchemy.scripts:run_app"

[tool.poetry.urls]
Bugs = "https://github.com/topsport-com-au/starlite-saqlalchemy/issues"
GitHub = "https://github.com/topsport-com-au"

[tool.pycln]
all = true

[tool.pydocstyle]
add-ignore = "D106,D205,D212,D415"
add-select = "D401,D404,D417"
convention = "google"

[tool.pytest.ini_options]
addopts = [
  "-ra",
  "--strict-config", # Plugin are enabled in tests/conftest.py to control loading order.
  "-p",
  "no:pytest_starlite_saqlalchemy",
  "-p",
  "no:pytest_dotenv",
]
asyncio_mode = "auto"
env_files = ["tests.env"]
testpaths = ["tests/unit"]

[tool.pylint.main]
disable = [
  "line-too-long",
  "no-self-argument",
  "too-few-public-methods",
  "too-many-arguments",
]
enable = "useless-suppression"
extension-pkg-whitelist = ["asyncpg", "msgspec", "pydantic"]

[tool.semantic_release]
branch = "main"
build_command = "pip install poetry && poetry build"
major_on_zero = false
upload_to_release = true
upload_to_repository = true
version_toml = "pyproject.toml:tool.poetry.version"
version_variable = "src/starlite_saqlalchemy/__init__.py:__version__"

[tool.ruff]
exclude = [
  ".bzr",
  ".direnv",
  ".eggs",
  ".git",
  ".hg",
  ".mypy_cache",
  ".nox",
  ".pants.d",
  ".ruff_cache",
  ".svn",
  ".tox",
  ".venv",
  "__pypackages__",
  "_build",
  "buck-out",
  "build",
  "dist",
  "node_modules",
  "venv",
  '__pycache__',
]
fix = true
ignore = [
  'B008',
  'EM102',
  'A002',
  'A003',
  'B009',
  'C408',
  'C417',
  "D100",
  "D203",
  "D204",
  "D213",
  "D215",
  "D400",
  "D404",
  "D406",
  "D407",
  "D408",
  "D409",
  "D413",
  'E501',
  "N818",
  'EM101',
  'T201',
  'ERA001',
  "E999",
  'PLR0913',
  'TRY003',
]
line-length = 120
select = [
  'B',
  'C',
  'D',
  'E',
  'F',
  'N',
  'W',
  'I',
  'C90',
  'UP',
  'S', # 'ANN', BLE
  'YTT', # 'FBT',
  'COM',
  'DJ',
  'A',
  'C4',
  'T10',
  'EM',
  'T20',
  'ICN', # 'ISC',
  'Q',
  'DTZ', # 'ARG',
  'RET',
  'SIM',
  'PD',
  'ERA',
  'PLC',
  'PLE',
  'PLR',
  'PLW', # 'PIE',
  'RUF',
  'EXE',
  'G',
  'RSE',
  'PTH',
  'PD',
  'NPY',
  'TCH',
  'TID',
  'TRY',
]
# Allow unused variables when underscore-prefixed.
dummy-variable-rgx = "^(_+|(_+[a-zA-Z0-9_]*[a-zA-Z0-9]+?))$"
src = ["src", "tests/"]
target-version = "py310"
[tool.ruff.mccabe]
# Unlike Flake8, default to a complexity level of 10.
max-complexity = 10
[tool.ruff.pep8-naming]
classmethod-decorators = [
  'classmethod',
  'pydantic.validator',
  'pydantic.root_validator',
  'sqlalchemy.ext.declarative.declared_attr',
]

[tool.ruff.per-file-ignores]
"__init__.py" = ['F401', 'D104']
"tests/*.py" = ['D103', 'S101', 'D104', 'D107', 'D205']

[tool.ruff.isort]
known-first-party = ['starlite_saqlalchemy', 'pytest_starlite_saqlalchemy', 'tests']<|MERGE_RESOLUTION|>--- conflicted
+++ resolved
@@ -63,28 +63,18 @@
 python = "^3.10"
 python-dotenv = "*"
 starlite = "~=1.51.2"
-<<<<<<< HEAD
 structlog = "*"
-=======
->>>>>>> f7e9a15d
 tenacity = "*"
 uvicorn = "*"
 uvloop = "*"
 
 # Optionals
-<<<<<<< HEAD
 hiredis = {version = "*", optional = true}
 redis = {version = "*", optional = true}
 saq = {version = "^0.9.1", optional = true}
 sentry-sdk = {version = "*", optional = true}
 sqlalchemy = {version = ">=2.0.4", optional = true}
-=======
-hiredis = { version = "*", optional = true }
-redis = { version = "*", optional = true }
-saq = { version = "^0.9.1", optional = true }
-sentry-sdk = { version = "*", optional = true }
-sqlalchemy = { version = "~=2.0", optional = true }
->>>>>>> f7e9a15d
+
 
 [tool.poetry.extras]
 all = ["redis", "hiredis", "saq", "sentry-sdk", "sqlalchemy"]
